# Copyright The PyTorch Lightning team.
#
# Licensed under the Apache License, Version 2.0 (the "License");
# you may not use this file except in compliance with the License.
# You may obtain a copy of the License at
#
#     http://www.apache.org/licenses/LICENSE-2.0
#
# Unless required by applicable law or agreed to in writing, software
# distributed under the License is distributed on an "AS IS" BASIS,
# WITHOUT WARRANTIES OR CONDITIONS OF ANY KIND, either express or implied.
# See the License for the specific language governing permissions and
# limitations under the License.
import collections
import os
from copy import deepcopy
from unittest import mock
from unittest.mock import ANY, call, patch

import pytest
import torch
import torch.distributed as torch_distrib
import torch.nn.functional as F

from pytorch_lightning import seed_everything, Trainer
from pytorch_lightning.callbacks import Callback
from tests.helpers.boring_model import BoringModel
from tests.helpers.runif import RunIf


@mock.patch.dict(os.environ, {"PL_DEV_DEBUG": "1"})
def test_multiple_optimizers_manual(tmpdir):
    """
    Tests that only training_step can be used
    """

    class TestModel(BoringModel):

        def __init__(self):
            super().__init__()
            self.automatic_optimization = False

        def training_step(self, batch, batch_idx):
            # manual
            opt_a, opt_b = self.optimizers()
            loss_1 = self.step(batch[0])

            # make sure there are no grads
            if batch_idx > 0:
                assert torch.all(self.layer.weight.grad == 0)

            self.manual_backward(loss_1, opt_a)
            opt_a.step()
            opt_a.zero_grad()
            assert torch.all(self.layer.weight.grad == 0)

            # fake discriminator
            loss_2 = self.step(batch[0])

            # ensure we forward the correct params to the optimizer
            # without retain_graph we can't do multiple backward passes
            self.manual_backward(loss_2, opt_b, retain_graph=True)
            self.manual_backward(loss_2, opt_a, retain_graph=True)

            assert self.layer.weight.grad is not None
            opt_b.step()
            opt_b.zero_grad()
            assert torch.all(self.layer.weight.grad == 0)

        def training_epoch_end(self, outputs) -> None:
            # outputs should be an array with an entry per optimizer
            assert len(outputs) == 2

        def configure_optimizers(self):
            optimizer = torch.optim.SGD(self.layer.parameters(), lr=0.1)
            optimizer_2 = torch.optim.SGD(self.layer.parameters(), lr=0.1)
            return optimizer, optimizer_2

    model = TestModel()
    model.val_dataloader = None

    limit_train_batches = 2
    trainer = Trainer(
        default_root_dir=tmpdir,
        limit_train_batches=limit_train_batches,
        limit_val_batches=2,
        max_epochs=1,
        log_every_n_steps=1,
        weights_summary=None,
    )

    trainer.fit(model)

    num_manual_backward_calls = 3
    assert trainer.dev_debugger.count_events('backward_call') == limit_train_batches * num_manual_backward_calls


@mock.patch.dict(os.environ, {"PL_DEV_DEBUG": "1"})
def test_multiple_optimizers_manual_return(tmpdir):
    """
    Tests that only training_step can be used
    """

    class TestModel(BoringModel):

        def __init__(self):
            super().__init__()
            self.automatic_optimization = False

        def training_step(self, batch, batch_idx):
            # manual
            opt_a, opt_b = self.optimizers()
            loss_1 = self.step(batch[0])

            # make sure there are no grads
            if batch_idx > 0:
                assert torch.all(self.layer.weight.grad == 0)

            self.manual_backward(loss_1, opt_a)
            opt_a.step()
            opt_a.zero_grad()
            assert torch.all(self.layer.weight.grad == 0)

            # fake discriminator
            loss_2 = self.step(batch[0])

            # ensure we forward the correct params to the optimizer
            # without retain_graph we can't do multiple backward passes
            self.manual_backward(loss_2, opt_b, retain_graph=True)
            self.manual_backward(loss_2, opt_a, retain_graph=True)

            assert self.layer.weight.grad is not None
            opt_b.step()
            opt_b.zero_grad()
            assert torch.all(self.layer.weight.grad == 0)

            return {'something': 'else'}

        def training_epoch_end(self, outputs) -> None:
            # outputs should be an array with an entry per optimizer
            assert len(outputs) == 2

        def configure_optimizers(self):
            optimizer = torch.optim.SGD(self.layer.parameters(), lr=0.1)
            optimizer_2 = torch.optim.SGD(self.layer.parameters(), lr=0.1)
            return optimizer, optimizer_2

    model = TestModel()
    model.val_dataloader = None

    limit_train_batches = 2
    trainer = Trainer(
        default_root_dir=tmpdir,
        limit_train_batches=limit_train_batches,
        limit_val_batches=2,
        max_epochs=1,
        log_every_n_steps=1,
        weights_summary=None,
    )

    trainer.fit(model)

    num_manual_backward_calls = 3
    assert trainer.dev_debugger.count_events('backward_call') == limit_train_batches * num_manual_backward_calls


@mock.patch.dict(os.environ, {"PL_DEV_DEBUG": "1"})
def test_multiple_optimizers_manual_return_and_log(tmpdir):
    """
    Tests that only training_step can be used
    """

    class TestModel(BoringModel):

        def __init__(self):
            super().__init__()
            self.automatic_optimization = False

        def training_step(self, batch, batch_idx):
            # manual
            opt_a, opt_b = self.optimizers()
            loss_1 = self.step(batch[0])

            # make sure there are no grads
            if batch_idx > 0:
                assert torch.all(self.layer.weight.grad == 0)

            self.manual_backward(loss_1, opt_a)
            opt_a.step()
            opt_a.zero_grad()
            assert torch.all(self.layer.weight.grad == 0)

            # fake discriminator
            loss_2 = self.step(batch[0])

            # ensure we forward the correct params to the optimizer
            # without retain_graph we can't do multiple backward passes
            self.manual_backward(loss_2, opt_b, retain_graph=True)
            self.manual_backward(loss_2, opt_a, retain_graph=True)
            self.log('a', loss_2, on_epoch=True)

            assert self.layer.weight.grad is not None
            opt_b.step()
            opt_b.zero_grad()
            assert torch.all(self.layer.weight.grad == 0)

            return {'something': 'else'}

        def training_epoch_end(self, outputs) -> None:
            # outputs should be an array with an entry per optimizer
            assert len(outputs) == 2

        def configure_optimizers(self):
            optimizer = torch.optim.SGD(self.layer.parameters(), lr=0.1)
            optimizer_2 = torch.optim.SGD(self.layer.parameters(), lr=0.1)
            return optimizer, optimizer_2

    model = TestModel()
    model.val_dataloader = None

    limit_train_batches = 2
    trainer = Trainer(
        default_root_dir=tmpdir,
        limit_train_batches=limit_train_batches,
        limit_val_batches=2,
        max_epochs=1,
        log_every_n_steps=1,
        weights_summary=None,
    )

    trainer.fit(model)

    num_manual_backward_calls = 3
    assert trainer.dev_debugger.count_events('backward_call') == limit_train_batches * num_manual_backward_calls

    expected = {'a_step', 'a_epoch', 'epoch'}
    logged = set(trainer.logged_metrics.keys())
    assert expected == logged


@mock.patch.dict(os.environ, {"PL_DEV_DEBUG": "1"})
@RunIf(min_gpus=1)
def test_multiple_optimizers_manual_native_amp(tmpdir):
    """
    Tests that only training_step can be used
    """

    class TestModel(BoringModel):

        def __init__(self):
            super().__init__()
            self.automatic_optimization = False

        def training_step(self, batch, batch_idx):
            # manual
            opt_a, opt_b = self.optimizers()
            loss_1 = self.step(batch[0])

            # make sure there are no grads
            if batch_idx > 0:
                assert torch.all(self.layer.weight.grad == 0)

            self.manual_backward(loss_1, opt_a)
            opt_a.step()
            opt_a.zero_grad()
            assert torch.all(self.layer.weight.grad == 0)

            # fake discriminator
            loss_2 = self.step(batch[0])

            # ensure we forward the correct params to the optimizer
            # without retain_graph we can't do multiple backward passes
            self.manual_backward(loss_2, opt_b, retain_graph=True)
            self.manual_backward(loss_2, opt_a, retain_graph=True)

            assert self.layer.weight.grad is not None
            opt_b.step()
            opt_b.zero_grad()
            assert torch.all(self.layer.weight.grad == 0)

        def training_epoch_end(self, outputs) -> None:
            # outputs should be an array with an entry per optimizer
            assert len(outputs) == 2

        def configure_optimizers(self):
            optimizer = torch.optim.SGD(self.layer.parameters(), lr=0.1)
            optimizer_2 = torch.optim.SGD(self.layer.parameters(), lr=0.1)
            return optimizer, optimizer_2

    model = TestModel()
    model.val_dataloader = None

    limit_train_batches = 2
    trainer = Trainer(
        default_root_dir=tmpdir,
        limit_train_batches=limit_train_batches,
        limit_val_batches=2,
        max_epochs=1,
        log_every_n_steps=1,
        weights_summary=None,
        precision=16,
        gpus=1,
    )

    trainer.fit(model)

    num_manual_backward_calls = 3
    assert trainer.dev_debugger.count_events('backward_call') == limit_train_batches * num_manual_backward_calls


@mock.patch.dict(os.environ, {"PL_DEV_DEBUG": "1"})
@RunIf(min_gpus=1, amp_apex=True)
def test_multiple_optimizers_manual_apex(tmpdir):
    """
    Tests that only training_step can be used
    """

    class TestModel(BoringModel):

        def __init__(self):
            super().__init__()
            self.automatic_optimization = False

        def training_step(self, batch, batch_idx):
            # manual
            opt_a, opt_b = self.optimizers()
            x = batch[0]

            loss_1 = self(x)
            loss_1 = self.loss(loss_1, loss_1)

            # make sure there are no grads
            if batch_idx > 0:
                assert torch.all(self.layer.weight.grad == 0)

            self.manual_backward(loss_1, opt_a)
            opt_a.step()
            opt_a.zero_grad()
            assert torch.all(self.layer.weight.grad == 0)

            # fake discriminator
            loss_2 = self(x)
            loss_2 = self.loss(loss_2, loss_2)

            # ensure we forward the correct params to the optimizer
            # without retain_graph we can't do multiple backward passes
            self.manual_backward(loss_2, retain_graph=True)
            self.manual_backward(loss_2)

            assert self.layer.weight.grad is not None
            opt_b.step()
            opt_b.zero_grad()
            assert torch.all(self.layer.weight.grad == 0)

        def training_epoch_end(self, outputs) -> None:
            # outputs should be an array with an entry per optimizer
            assert len(outputs) == 2

        def configure_optimizers(self):
            optimizer = torch.optim.SGD(self.layer.parameters(), lr=0.1)
            optimizer_2 = torch.optim.SGD(self.layer.parameters(), lr=0.1)
            return optimizer, optimizer_2

    model = TestModel()
    model.val_dataloader = None

    limit_train_batches = 2
    trainer = Trainer(
        default_root_dir=tmpdir,
        limit_train_batches=limit_train_batches,
        limit_val_batches=2,
        max_epochs=1,
        log_every_n_steps=1,
        weights_summary=None,
        precision=16,
        amp_level='O2',
        amp_backend='apex',
        gpus=1
    )

    trainer.fit(model)

    num_manual_backward_calls = 3
    assert trainer.dev_debugger.count_events('backward_call') == limit_train_batches * num_manual_backward_calls


class ManualOptimizationExtendedModel(BoringModel):

    count = 0
    called = collections.defaultdict(int)
    detach = False

    def __init__(self):
        super().__init__()
        self.automatic_optimization = False

    @property
    def should_update(self):
        return self.count % 2 == 0

    def on_train_batch_start(self, batch, batch_idx, dataloader_idx):
        self.called["on_train_batch_start"] += 1
        self.weight_before = self.layer.weight.clone()

    def training_step(self, batch, batch_idx):
        self.called["training_step"] += 1
        opt = self.optimizers()
        output = self.layer(batch)

        loss = self.loss(batch, output)
        loss /= loss.clone().detach()
        loss *= 0.1

        if self.should_update:

            self.manual_backward(loss, opt)
            opt.step()
            opt.zero_grad()

        return loss.detach() if self.detach else loss

    def on_train_batch_end(self, outputs, batch, batch_idx, dataloader_idx):
        self.called["on_train_batch_end"] += 1
        after_before = self.layer.weight.clone()
        if self.should_update:
            try:
                assert not torch.equal(self.weight_before, after_before), self.count
            # todo: specify the possible exception
            except Exception:
                # TODO: Figure out why 1 every 3 runs, weights don't get updated on count = 4"
                pass
        else:
            try:
                assert torch.equal(self.weight_before, after_before)
            # todo: specify the possible exception
            except Exception:
                # almost no diff between before and after
                assert torch.abs(torch.sum(self.weight_before) - torch.sum(after_before)).item() < 10e-6
        assert torch.all(self.layer.weight.grad == 0)
        self.count += 1

    def on_train_end(self):
        assert self.called["training_step"] == 10
        assert self.called["on_train_batch_start"] == 10
        assert self.called["on_train_batch_end"] == 10


@RunIf(min_gpus=2)
def test_manual_optimization_and_return_tensor(tmpdir):
    """
    This test verify that in `manual_optimization`
    we don't add gradient when the user return loss in `training_step`
    """

    model = ManualOptimizationExtendedModel()
    model.training_step_end = None
    model.training_epoch_end = None

    trainer = Trainer(
        max_epochs=1,
        default_root_dir=tmpdir,
        limit_train_batches=10,
        limit_test_batches=0,
        limit_val_batches=0,
        precision=16,
        amp_backend='native',
        accelerator="ddp_spawn",
        gpus=2,
    )
    trainer.fit(model)


@RunIf(min_gpus=2)
def test_manual_optimization_and_return_detached_tensor(tmpdir):
    """
    This test verify that in `manual_optimization`
    we don't add gradient when the user return loss in `training_step`
    When the tensor is detached, return MisConfiguration Error.
    """

    model = ManualOptimizationExtendedModel()
    model.detach = True
    model.training_step_end = None
    model.training_epoch_end = None

    trainer = Trainer(
        max_epochs=1,
        default_root_dir=tmpdir,
        limit_train_batches=10,
        limit_test_batches=0,
        limit_val_batches=0,
        precision=16,
        amp_backend='native',
        accelerator="ddp_spawn",
        gpus=2,
    )
    expected_message = "In manual optimization, `training_step` should not return a Tensor"
    with pytest.raises(Exception, match=expected_message):
        trainer.fit(model)


@RunIf(min_gpus=1)
def test_manual_optimization_and_accumulated_gradient(tmpdir):
    """
    This test verify that in `automatic_optimization=False`,
    step is being called only when we shouldn't accumulate.
    """
    seed_everything(234)

    class ExtendedModel(BoringModel):

        count = 1
        called = collections.defaultdict(int)
        detach = False

        def __init__(self):
            super().__init__()
            self.automatic_optimization = False

        @property
        def should_update(self):
            return self.count % 2 == 0

        @property
        def should_have_updated(self):
            return self.count % 4 == 0

        @property
        def has_gradient(self):
            return self.layer.weight.grad is not None

        def on_train_batch_start(self, batch, batch_idx, dataloader_idx):
            self.called["on_train_batch_start"] += 1
            self.weight_before = self.layer.weight.clone()

        def training_step(self, batch, batch_idx):
            self.called["training_step"] += 1
            opt = self.optimizers()
            output = self.layer(batch)

            loss = self.loss(batch, output)
            loss /= loss.clone().detach()
            loss *= 0.1

            if self.should_update:

                self.manual_backward(loss, opt)
                if self.should_have_updated:
                    opt.step()
                    opt.zero_grad()

            return loss.detach() if self.detach else loss

        def on_train_batch_end(self, outputs, batch, batch_idx, dataloader_idx):
            self.called["on_train_batch_end"] += 1
            after_before = self.layer.weight.clone()
            if self.should_update and self.should_have_updated:
                assert not torch.equal(self.weight_before, after_before), self.count
                assert torch.all(self.layer.weight.grad == 0)
            else:
                assert torch.equal(self.weight_before, after_before)
                if self.count > 1:
                    if self.count % 4 == 1:
                        assert torch.all(self.layer.weight.grad == 0)
                    else:
                        assert torch.sum(self.layer.weight.grad) != 0
            self.count += 1

        def on_train_epoch_end(self, *_, **__):
            assert self.called["training_step"] == 20
            assert self.called["on_train_batch_start"] == 20
            assert self.called["on_train_batch_end"] == 20

    model = ExtendedModel()
    model.training_step_end = None
    model.training_epoch_end = None

    trainer = Trainer(
        max_epochs=1,
        default_root_dir=tmpdir,
        limit_train_batches=20,
        limit_test_batches=0,
        limit_val_batches=0,
        precision=16,
        amp_backend='native',
        accumulate_grad_batches=4,
        gpus=1,
    )
    trainer.fit(model)


@mock.patch.dict(os.environ, {"PL_DEV_DEBUG": "1"})
@RunIf(min_gpus=1)
def test_multiple_optimizers_step(tmpdir):
    """
    Tests that `step` works with several optimizers
    """

    class TestModel(BoringModel):

        called = False

        def __init__(self):
            super().__init__()
            self.automatic_optimization = False

        def on_after_backward(self):
            self.called = True
            norm = torch.nn.utils.clip_grad_norm_(self.parameters(), 2)
            if not (torch.isinf(norm) or torch.isnan(norm)):
                assert norm.item() < 100, norm.item()

        def training_step(self, batch, batch_idx):
            # manual
            opt_a, opt_b = self.optimizers()
            x = batch[0]

            loss_1 = self(x)
            loss_1 = self.loss(loss_1, loss_1)

            # make sure there are no grads
            if self.layer.weight.grad is not None:
                assert torch.all(self.layer.weight.grad == 0)

            self.manual_backward(loss_1, opt_a)
            opt_a.step()

            # fake discriminator
            loss_2 = self(x)
            loss_2 = self.loss(loss_2, loss_2)

            # ensure we forward the correct params to the optimizer
            # without retain_graph we can't do multiple backward passes
            self.manual_backward(loss_2, opt_b, retain_graph=True)
            self.manual_backward(loss_2, opt_a, retain_graph=True)

            assert self.layer.weight.grad is not None
            opt_b.step()
            opt_b.zero_grad()

        def training_epoch_end(self, outputs) -> None:
            # outputs should be an array with an entry per optimizer
            assert len(outputs) == 2

        def configure_optimizers(self):
            optimizer = torch.optim.SGD(self.layer.parameters(), lr=0.1)
            optimizer_2 = torch.optim.SGD(self.layer.parameters(), lr=0.1)
            return optimizer, optimizer_2

    model = TestModel()
    model.val_dataloader = None

    limit_train_batches = 2
    trainer = Trainer(
        default_root_dir=tmpdir,
        limit_train_batches=limit_train_batches,
        limit_val_batches=2,
        max_epochs=1,
        log_every_n_steps=1,
        weights_summary=None,
        precision=16,
        amp_backend='native',
        gpus=1,
    )

    trainer.fit(model)

    num_manual_backward_calls = 3
    assert trainer.dev_debugger.count_events('backward_call') == limit_train_batches * num_manual_backward_calls
    assert model.called


@mock.patch.dict(os.environ, {"PL_DEV_DEBUG": "1"})
def test_step_with_optimizer_closure(tmpdir):
    """
    Tests that `step` works with optimizer_closure
    """

    class TestModel(BoringModel):

        _losses = []

        def __init__(self):
            super().__init__()
            self.automatic_optimization = False

        def training_step(self, batch, batch_idx):
            # manual

            # make sure there are no grads
            if self.layer.weight.grad is not None:
                assert torch.all(self.layer.weight.grad == 0)

            opt = self.optimizers()

            def compute_loss():
                x = batch[0]
                x = F.dropout(x, 0.1)
                predictions = self(x)
                predictions = F.dropout(predictions, 0.1)
                loss = self.loss(None, predictions)
                return loss

            def optimizer_closure():
                # emulate bayesian optimization.
                num_backward = 2
                losses = []
                for backward_idx in range(num_backward):
                    loss = compute_loss()
                    losses.append(loss)
                    retain_graph = (num_backward - 1) != backward_idx
                    self.manual_backward(loss, opt, retain_graph=retain_graph)
                # emulate MC dropout training
                loss = torch.stack(losses).mean()
                self._losses.append(loss)
                self.log("train_loss", loss, on_step=True, prog_bar=True, on_epoch=True)
                assert losses[0] != losses[1]

            weight_before = self.layer.weight.clone()

            opt.step(closure=optimizer_closure)
            opt.zero_grad()

            weight_after = self.layer.weight.clone()
            assert not torch.equal(weight_before, weight_after)

        def training_epoch_end(self, outputs) -> None:
            # outputs should be an array with an entry per optimizer
            assert len(outputs) == 2

        def configure_optimizers(self):
            optimizer = torch.optim.SGD(self.layer.parameters(), lr=0.1)
            return optimizer

    model = TestModel()
    model.val_dataloader = None
    model.training_epoch_end = None

    limit_train_batches = 2
    trainer = Trainer(
        default_root_dir=tmpdir,
        limit_train_batches=limit_train_batches,
        limit_val_batches=2,
        max_epochs=1,
        log_every_n_steps=1,
    )

    trainer.fit(model)
    assert trainer.dev_debugger.count_events('backward_call') == limit_train_batches * 2
    assert trainer.logger_connector.progress_bar_metrics["train_loss_step"] == model._losses[-1]
    assert trainer.logger_connector.progress_bar_metrics["train_loss_epoch"] == torch.stack(model._losses).mean()


@mock.patch.dict(os.environ, {"PL_DEV_DEBUG": "1"})
def test_step_with_optimizer_closure_and_accumulated_grad(tmpdir):
    """
    Tests that `step` works with optimizer_closure and accumulated_grad
    """

    class TestModel(BoringModel):

        def __init__(self):
            super().__init__()
            self.automatic_optimization = False

        def training_step(self, batch, batch_idx):
            # manual
            opt = self.optimizers()
            x = batch[0]

            loss_1 = self(x)
            loss_1 = self.loss(loss_1, loss_1)

            def optimizer_closure():
                # emulate bayesian optimization.
                num_backward = 1
                for backward_idx in range(num_backward + 1):
                    retain_graph = num_backward != backward_idx  # noqa E225
                    self.manual_backward(loss_1, opt, retain_graph=retain_graph)

            weight_before = self.layer.weight.clone()

            opt.step(closure=optimizer_closure)

            weight_after = self.layer.weight.clone()
            if not self.trainer.train_loop.should_accumulate():
                assert not torch.equal(weight_before, weight_after)
            else:
                assert self.layer.weight.grad is not None

        def training_epoch_end(self, outputs) -> None:
            # outputs should be an array with an entry per optimizer
            assert len(outputs) == 2

        def configure_optimizers(self):
            optimizer = torch.optim.SGD(self.layer.parameters(), lr=0.1)
            return optimizer

    model = TestModel()
    model.val_dataloader = None
    model.training_epoch_end = None

    limit_train_batches = 4
    trainer = Trainer(
        default_root_dir=tmpdir,
        limit_train_batches=limit_train_batches,
        limit_val_batches=2,
        max_epochs=1,
        log_every_n_steps=1,
        accumulate_grad_batches=2,
    )

    trainer.fit(model)
    assert trainer.dev_debugger.count_events('backward_call') == limit_train_batches * 2


@mock.patch.dict(os.environ, {"PL_DEV_DEBUG": "1"})
@patch("torch.optim.SGD.step")
def test_step_with_optimizer_closure_and_extra_arguments(step_mock, tmpdir):
    """
    Tests that `step` works with optimizer_closure and extra arguments
    """

    class TestModel(BoringModel):

        def __init__(self):
            super().__init__()
            self.automatic_optimization = False

        def training_step(self, batch, batch_idx):
            # manual
            opt = self.optimizers()
            x = batch[0]

            loss_1 = self(x)
            loss_1 = self.loss(loss_1, loss_1)

            def optimizer_closure():
                # emulate bayesian optimization.
                num_backward = 1
                for backward_idx in range(num_backward + 1):
                    retain_graph = num_backward != backward_idx  # noqa E225
                    self.manual_backward(loss_1, opt, retain_graph=retain_graph)

            opt.step(closure=optimizer_closure)
            opt.zero_grad()

        def training_epoch_end(self, outputs) -> None:
            # outputs should be an array with an entry per optimizer
            assert len(outputs) == 2

        def configure_optimizers(self):
            optimizer = torch.optim.SGD(self.layer.parameters(), lr=0.1)
            return optimizer

    model = TestModel()
    model.val_dataloader = None
    model.training_epoch_end = None

    limit_train_batches = 4
    trainer = Trainer(
        default_root_dir=tmpdir,
        limit_train_batches=limit_train_batches,
        limit_val_batches=2,
        max_epochs=1,
        log_every_n_steps=1,
        accumulate_grad_batches=2,
    )

    trainer.fit(model)
    expected_calls = [call(closure=ANY) for s in range(2)]
    step_mock.assert_has_calls(expected_calls)


@patch("torch.optim.Adam.step")
@patch("torch.optim.SGD.step")
def test_step_with_optimizer_closure_with_different_frequencies(mock_sgd_step, mock_adam_step, tmpdir):
    """
    Tests that `step` works with optimizer_closure and different accumulated_gradient frequency
    """

    class TestModel(BoringModel):

        def __init__(self):
            super().__init__()
            self.automatic_optimization = False

        def training_step(self, batch, batch_idx):

            # emulate gans training
            opt_gen, opt_dis = self.optimizers()

            # Note: Be careful, don't log on the same key in self.log in both closure
            # as they will be aggregated together on epoch_end

            def compute_loss():
                x = batch[0]
                x = F.dropout(x, 0.1)
                predictions = self(x)
                predictions = F.dropout(predictions, 0.1)
                loss = self.loss(None, predictions)
                return loss

            def gen_closure():
                loss_gen = compute_loss()
                self.log("loss_gen", loss_gen, on_step=True, on_epoch=True)
                self.manual_backward(loss_gen, opt_gen)

            def dis_closure():
                loss_dis = compute_loss()
                self.log("loss_dis", loss_dis, on_step=True, on_epoch=True)
                self.manual_backward(loss_dis, opt_dis)

            # this will accumulate gradients for 2 batches and then call opt_gen.step()
            gen_closure()
            if batch_idx % 2 == 0:
                opt_gen.step(closure=gen_closure, optim='sgd')
                opt_gen.zero_grad()

            # update discriminator every 4 baches
            # therefore, no gradient accumulation for discriminator
            if batch_idx % 4 == 0:
                opt_dis.step(closure=dis_closure)
                opt_dis.zero_grad()

        def training_epoch_end(self, outputs) -> None:
            # outputs should be an array with an entry per optimizer
            assert len(outputs) == 2

        def configure_optimizers(self):
            optimizer_gen = torch.optim.SGD(self.layer.parameters(), lr=0.1)
            optimizer_dis = torch.optim.Adam(self.layer.parameters(), lr=0.001)
            return [optimizer_gen, optimizer_dis]

    model = TestModel()
    model.val_dataloader = None
    model.training_epoch_end = None

    limit_train_batches = 8
    trainer = Trainer(
        default_root_dir=tmpdir,
        limit_train_batches=limit_train_batches,
        limit_val_batches=2,
        max_epochs=1,
        log_every_n_steps=1,
        accumulate_grad_batches=2,
    )

    trainer.fit(model)
    expected_calls = [call(closure=ANY, optim='sgd') for s in range(4)]
    mock_sgd_step.assert_has_calls(expected_calls)
    expected_calls = [call(closure=ANY) for s in range(2)]
    mock_adam_step.assert_has_calls(expected_calls)


class TestManualOptimizationDDPCallack(Callback):

    def on_train_end(self, trainer, pl_module):

        opt_a, opt_b = pl_module.optimizers()
        assert opt_a._total_optimizer_step_calls == 4
        assert opt_b._total_optimizer_step_calls == 2


class TesManualOptimizationDDPModel(BoringModel):

    def __init__(self):
        super().__init__()
        self.automatic_optimization = False

    def loss_ones(self, batch, prediction):
        # An arbitrary loss to have a loss that updates the model weights during `Trainer.fit` calls
        return torch.nn.functional.mse_loss(prediction, torch.ones_like(prediction))

    def loss_zeros(self, batch, prediction):
        # An arbitrary loss to have a loss that updates the model weights during `Trainer.fit` calls
        return torch.nn.functional.mse_loss(prediction, torch.zeros_like(prediction))

    def manual_sync_grad(self) -> bool:
        torch_distrib.all_reduce(self.layer.weight.grad.data, async_op=False)
        return True

    def training_step(self, batch, batch_idx):

        # emulate gans training
        opt_gen, opt_dis = self.optimizers()

        # Note: Be careful, don't log on the same key in self.log in both closure
        # as they will be aggregated together on epoch_end

        world_size = torch_distrib.get_world_size(torch_distrib.group.WORLD)
        assert world_size == 2

        make_gen_optimizer_step = batch_idx % 2 == 1
        make_dis_optimizer_step = batch_idx % 4 == 0

        def compute_loss():
            x = batch[0]
            x = F.dropout(x, 0.1)
            predictions = self(x)
            predictions = F.dropout(predictions, 0.1)
            loss_ones = self.loss_ones(None, predictions)
            loss_zeros = self.loss_zeros(None, predictions)
            return loss_ones, loss_zeros

        def make_manual_backward(loss, opt, retain_graph=False, make_optimizer_step=True):
            self.manual_backward(loss, opt, retain_graph=retain_graph)
            if make_optimizer_step:
                grad_clone = self.layer.weight.grad.clone()
                assert self.manual_sync_grad()
                self.layer.weight.grad /= world_size
                assert torch.equal(self.layer.weight.grad, grad_clone)

        def gen_closure():
            loss_ones_gen, loss_zeros = compute_loss()
            make_manual_backward(loss_ones_gen, opt_gen, retain_graph=True, make_optimizer_step=make_gen_optimizer_step)
            make_manual_backward(loss_ones_gen, opt_gen, make_optimizer_step=make_gen_optimizer_step)

        def dis_closure():
            loss_ones_gen, loss_zeros = compute_loss()
            make_manual_backward(loss_ones_gen, opt_dis, retain_graph=True, make_optimizer_step=make_dis_optimizer_step)
            make_manual_backward(loss_ones_gen, opt_dis, make_optimizer_step=make_dis_optimizer_step)

        # this will accumulate gradients for 2 batches and then call opt_gen.step()
        if make_gen_optimizer_step:
            opt_gen.step(closure=gen_closure)
            opt_gen.zero_grad()

        # update discriminator every 4 baches
        # therefore, no gradient accumulation for discriminator
        if make_dis_optimizer_step:
            opt_dis.step(closure=dis_closure)

    def training_epoch_end(self, outputs) -> None:
        # outputs should be an array with an entry per optimizer
        assert len(outputs) == 2

    def configure_optimizers(self):
        optimizer_gen = torch.optim.SGD(self.layer.parameters(), lr=0.1)
        optimizer_dis = torch.optim.Adam(self.layer.parameters(), lr=0.001)
        return [optimizer_gen, optimizer_dis]


def train_manual_optimization(tmpdir, accelerator, model_cls=TesManualOptimizationDDPModel):

    seed_everything(42)

    model = model_cls()
    model_copy = deepcopy(model)
    model.val_dataloader = None
    model.training_epoch_end = None

    limit_train_batches = 8
    trainer = Trainer(
        default_root_dir=tmpdir,
        limit_train_batches=limit_train_batches,
        limit_val_batches=2,
        max_epochs=1,
        log_every_n_steps=1,
        accumulate_grad_batches=2,
        gpus=2,
        accelerator=accelerator,
        callbacks=[TestManualOptimizationDDPCallack()]
    )

    trainer.fit(model)

    for param, param_copy in zip(model.parameters(), model_copy.parameters()):
        assert not torch.equal(param.cpu().data, param_copy.data)


@RunIf(min_gpus=2, special=True)
def test_step_with_optimizer_closure_with_different_frequencies_ddp(tmpdir):
    """
    Tests that `step` works with optimizer_closure and different accumulated_gradient frequency
    """

    train_manual_optimization(tmpdir, "ddp")


@RunIf(min_gpus=2)
def test_step_with_optimizer_closure_with_different_frequencies_ddp_spawn(tmpdir):
    """
    Tests that `step` works with optimizer_closure and different accumulated_gradient frequency
    """

    train_manual_optimization(tmpdir, "ddp_spawn")


class TestManualOptimizationDDPModelToggleModel(TesManualOptimizationDDPModel):

    def training_step(self, batch, batch_idx):

        # emulate gans training
        opt_gen, opt_dis = self.optimizers()

        # Note: Be careful, don't log on the same key in self.log in both closure
        # as they will be aggregated together on epoch_end

        world_size = torch_distrib.get_world_size(torch_distrib.group.WORLD)
        assert world_size == 2

        make_gen_optimizer_step = batch_idx % 2 == 1
        make_dis_optimizer_step = batch_idx % 4 == 0

        def compute_loss():
            x = batch[0]
            x = F.dropout(x, 0.1)
            predictions = self(x)
            predictions = F.dropout(predictions, 0.1)
            loss_ones = self.loss_ones(None, predictions)
            loss_zeros = self.loss_zeros(None, predictions)
            return loss_ones, loss_zeros

        def make_manual_backward(loss, opt, retain_graph=False, make_optimizer_step=True):
            self.manual_backward(loss, opt, retain_graph=retain_graph)
            if make_optimizer_step:
                grad_clone = self.layer.weight.grad.clone()
                assert self.manual_sync_grad()
                self.layer.weight.grad /= world_size
                assert torch.equal(self.layer.weight.grad, grad_clone)

        def gen_closure():
            loss_ones_gen, loss_zeros = compute_loss()
            make_manual_backward(loss_ones_gen, opt_gen, retain_graph=True, make_optimizer_step=make_gen_optimizer_step)
            make_manual_backward(loss_ones_gen, opt_gen, make_optimizer_step=make_gen_optimizer_step)

        def dis_closure():
            loss_ones_gen, loss_zeros = compute_loss()
            make_manual_backward(loss_ones_gen, opt_dis, retain_graph=True, make_optimizer_step=make_dis_optimizer_step)
            make_manual_backward(loss_ones_gen, opt_dis, make_optimizer_step=make_dis_optimizer_step)

        # this will accumulate gradients for 2 batches and then call opt_gen.step()
        with opt_gen.toggle_model(sync_grad=make_gen_optimizer_step):
            gen_closure()
            if make_gen_optimizer_step:
                opt_gen.step()
                opt_gen.zero_grad()

        with opt_dis.toggle_model(sync_grad=make_dis_optimizer_step):
            dis_closure()
            if make_dis_optimizer_step:
                opt_dis.step()
                opt_dis.zero_grad()


@RunIf(min_gpus=2, special=True)
def test_step_with_optimizer_closure_with_different_frequencies_ddp_with_toggle_model(tmpdir):
    train_manual_optimization(tmpdir, "ddp", model_cls=TestManualOptimizationDDPModelToggleModel)


<<<<<<< HEAD
def test_lr_scheduler_step_not_called(tmpdir):
    """
    Test `lr_scheduler.step()` is not called in manual optimization.
    """
    class TestModel(BoringModel):
=======
def test_lr_schedulers(tmpdir):
    """
    Test `lr_schedulers()` returns the same objects
    in the same order as `configure_optimizers()` returns.
    """

    class TestModel(BoringModel):

>>>>>>> e35192df
        def __init__(self):
            super().__init__()
            self.automatic_optimization = False

        def training_step(self, batch, batch_idx):
<<<<<<< HEAD
            opt = self.optimizers()

            output = self(batch)
            loss = self.loss(batch, output)

            opt.zero_grad()
            self.manual_backward(loss)
            opt.step()

    model = TestModel()
    model.training_step_end = None
    model.training_epoch_end = None

    trainer = Trainer(
        max_epochs=1,
        default_root_dir=tmpdir,
        fast_dev_run=2,
    )

    with patch("torch.optim.lr_scheduler.StepLR.step") as lr_step:
        trainer.fit(model)

    # If a lr scheduler inherits `torch.optim.lr_scheduler._LRScheduler`,
    # `.step()` is called once during its instantiation.
    # Thus, the call count should be 1, not 0.
    assert lr_step.call_count == 1
=======
            scheduler_1, scheduler_2 = self.lr_schedulers()
            assert scheduler_1 is self.scheduler_1
            assert scheduler_2 is self.scheduler_2

        def configure_optimizers(self):
            optimizer_1 = torch.optim.SGD(self.parameters(), lr=0.1)
            optimizer_2 = torch.optim.SGD(self.parameters(), lr=0.1)
            self.scheduler_1 = torch.optim.lr_scheduler.StepLR(optimizer_1, step_size=1)
            self.scheduler_2 = torch.optim.lr_scheduler.StepLR(optimizer_2, step_size=1)
            return [optimizer_1, optimizer_2], [self.scheduler_1, self.scheduler_2]

    model = TestModel()
    model.training_epoch_end = None

    trainer = Trainer(
        default_root_dir=tmpdir,
        max_epochs=1,
        limit_train_batches=1,
        limit_val_batches=1,
        limit_test_batches=1,
    )

    trainer.fit(model)
>>>>>>> e35192df
<|MERGE_RESOLUTION|>--- conflicted
+++ resolved
@@ -1149,13 +1149,6 @@
     train_manual_optimization(tmpdir, "ddp", model_cls=TestManualOptimizationDDPModelToggleModel)
 
 
-<<<<<<< HEAD
-def test_lr_scheduler_step_not_called(tmpdir):
-    """
-    Test `lr_scheduler.step()` is not called in manual optimization.
-    """
-    class TestModel(BoringModel):
-=======
 def test_lr_schedulers(tmpdir):
     """
     Test `lr_schedulers()` returns the same objects
@@ -1164,40 +1157,11 @@
 
     class TestModel(BoringModel):
 
->>>>>>> e35192df
         def __init__(self):
             super().__init__()
             self.automatic_optimization = False
 
         def training_step(self, batch, batch_idx):
-<<<<<<< HEAD
-            opt = self.optimizers()
-
-            output = self(batch)
-            loss = self.loss(batch, output)
-
-            opt.zero_grad()
-            self.manual_backward(loss)
-            opt.step()
-
-    model = TestModel()
-    model.training_step_end = None
-    model.training_epoch_end = None
-
-    trainer = Trainer(
-        max_epochs=1,
-        default_root_dir=tmpdir,
-        fast_dev_run=2,
-    )
-
-    with patch("torch.optim.lr_scheduler.StepLR.step") as lr_step:
-        trainer.fit(model)
-
-    # If a lr scheduler inherits `torch.optim.lr_scheduler._LRScheduler`,
-    # `.step()` is called once during its instantiation.
-    # Thus, the call count should be 1, not 0.
-    assert lr_step.call_count == 1
-=======
             scheduler_1, scheduler_2 = self.lr_schedulers()
             assert scheduler_1 is self.scheduler_1
             assert scheduler_2 is self.scheduler_2
@@ -1221,4 +1185,41 @@
     )
 
     trainer.fit(model)
->>>>>>> e35192df
+
+
+def test_lr_scheduler_step_not_called(tmpdir):
+    """
+    Test `lr_scheduler.step()` is not called in manual optimization.
+    """
+    class TestModel(BoringModel):
+        def __init__(self):
+            super().__init__()
+            self.automatic_optimization = False
+
+        def training_step(self, batch, batch_idx):
+            opt = self.optimizers()
+
+            output = self(batch)
+            loss = self.loss(batch, output)
+
+            opt.zero_grad()
+            self.manual_backward(loss)
+            opt.step()
+
+    model = TestModel()
+    model.training_step_end = None
+    model.training_epoch_end = None
+
+    trainer = Trainer(
+        max_epochs=1,
+        default_root_dir=tmpdir,
+        fast_dev_run=2,
+    )
+
+    with patch("torch.optim.lr_scheduler.StepLR.step") as lr_step:
+        trainer.fit(model)
+
+    # If a lr scheduler inherits `torch.optim.lr_scheduler._LRScheduler`,
+    # `.step()` is called once during its instantiation.
+    # Thus, the call count should be 1, not 0.
+    assert lr_step.call_count == 1