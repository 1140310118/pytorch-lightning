--- conflicted
+++ resolved
@@ -281,7 +281,9 @@
 
         self.barrier()
 
-<<<<<<< HEAD
+    def post_dispatch(self) -> None:
+        self.cluster_environment.teardown()
+
     @property
     def move_to_device_in_prefetch(self) -> bool:
         """
@@ -290,14 +292,6 @@
         """
         return True
 
-    def post_dispatch(self):
-        if "WORLD_SIZE" in os.environ:
-            del os.environ["WORLD_SIZE"]
-=======
-    def post_dispatch(self) -> None:
-        self.cluster_environment.teardown()
->>>>>>> 402a2587
-
     def barrier(self, *args, **kwargs):
         if torch_distrib.is_initialized():
             torch_distrib.barrier()
