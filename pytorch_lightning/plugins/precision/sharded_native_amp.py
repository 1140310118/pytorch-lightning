# Copyright The PyTorch Lightning team.
#
# Licensed under the Apache License, Version 2.0 (the "License");
# you may not use this file except in compliance with the License.
# You may obtain a copy of the License at
#
#     http://www.apache.org/licenses/LICENSE-2.0
#
# Unless required by applicable law or agreed to in writing, software
# distributed under the License is distributed on an "AS IS" BASIS,
# WITHOUT WARRANTIES OR CONDITIONS OF ANY KIND, either express or implied.
# See the License for the specific language governing permissions and
# limitations under the License.
from typing import Any, cast, TYPE_CHECKING, Union

from pytorch_lightning.plugins.precision.native_amp import NativeMixedPrecisionPlugin
from pytorch_lightning.utilities import _FAIRSCALE_AVAILABLE, _NATIVE_AMP_AVAILABLE

if _NATIVE_AMP_AVAILABLE and _FAIRSCALE_AVAILABLE:
    from fairscale.optim import OSS
    from fairscale.optim.grad_scaler import ShardedGradScaler

if TYPE_CHECKING:
    from torch.optim import Optimizer


class ShardedNativeMixedPrecisionPlugin(NativeMixedPrecisionPlugin):
    """Mixed Precision for Sharded Training
    """

    def __init__(self) -> None:
        super().__init__()
        self.scaler = ShardedGradScaler()

<<<<<<< HEAD
    def clip_gradients(
        self, model: Any, optimizer: 'Optimizer', clip_val: Union[int, float], norm_type: float = 2.0
    ) -> None:
        if clip_val <= 0:
            return
=======
    def clip_grad_by_norm(
        self,
        optimizer: 'Optimizer',
        clip_val: Union[int, float],
        norm_type: float = 2.0
    ) -> None:
>>>>>>> 19e67d18
        optimizer = cast(OSS, optimizer)
        optimizer.clip_grad_norm(clip_val, norm_type=norm_type)<|MERGE_RESOLUTION|>--- conflicted
+++ resolved
@@ -32,19 +32,11 @@
         super().__init__()
         self.scaler = ShardedGradScaler()
 
-<<<<<<< HEAD
-    def clip_gradients(
-        self, model: Any, optimizer: 'Optimizer', clip_val: Union[int, float], norm_type: float = 2.0
-    ) -> None:
-        if clip_val <= 0:
-            return
-=======
     def clip_grad_by_norm(
         self,
         optimizer: 'Optimizer',
         clip_val: Union[int, float],
         norm_type: float = 2.0
     ) -> None:
->>>>>>> 19e67d18
         optimizer = cast(OSS, optimizer)
         optimizer.clip_grad_norm(clip_val, norm_type=norm_type)